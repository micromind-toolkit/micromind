--- conflicted
+++ resolved
@@ -98,18 +98,11 @@
 
         self.fstream.close()
 
-        if self.mode == "max":
-            return self.check_paths[self.bests.index(max(self.bests))]
-        elif self.mode == "min":
-<<<<<<< HEAD
-            return self.check_paths[self.bests.index(min(self.bests))]
-
         self.accelerator.save_state(
             output_dir=os.path.join(self.save_dir, "accelerate")
         )
 
-    def close(self):
-        self.fstream.close()
-=======
+        if self.mode == "max":
+            return self.check_paths[self.bests.index(max(self.bests))]
+        elif self.mode == "min":
             return self.check_paths[self.bests.index(min(self.bests))]
->>>>>>> 8356c5e9
