--- conflicted
+++ resolved
@@ -523,9 +523,6 @@
         multi_label=True,
     )
 
-<<<<<<< HEAD
-    return preds
-=======
     all_preds = []
     for i, pred in enumerate(preds):
         orig_img = orig_imgs[i] if isinstance(orig_imgs, list) else orig_imgs
@@ -539,7 +536,6 @@
             )  # single img
         all_preds.append(pred)
     return all_preds
->>>>>>> aac53638
 
 
 def draw_bounding_boxes_and_save(
