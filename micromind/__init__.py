--- conflicted
+++ resolved
@@ -1,8 +1,4 @@
-<<<<<<< HEAD
-from .networks import PhiNet 
-=======
 from .networks.phinet import PhiNet
->>>>>>> a393055e
 from .utils import configlib
 
 
