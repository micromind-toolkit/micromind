--- conflicted
+++ resolved
@@ -114,17 +114,7 @@
         """
 
         if self.reduction == "mean":
-<<<<<<< HEAD
-            if clear or (
-                self.history[stage][-1].shape[0] != self.history[stage][0].shape[0]
-            ):
-                # tmp = torch.stack(self.history[stage][:-1]).mean()
-                tmp = torch.stack(self.history[stage]).mean()
-            else:
-                tmp = torch.stack(self.history[stage]).mean()
-=======
             tmp = torch.cat(self.history[stage], dim=0).mean()
->>>>>>> c9d189ab
         elif self.reduction == "sum":
             tmp = torch.cat(self.history[stage], dim=0).sum()
 
