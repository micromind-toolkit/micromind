--- conflicted
+++ resolved
@@ -58,12 +58,6 @@
 # For argparse from multiple files
 from micromind.utils import configlib
 from micromind.utils.configlib import config as args
-<<<<<<< HEAD
-
-# should speed up backward-pass with depth-wise separable convolutions
-import torch.backends.cudnn as cudnn
-=======
->>>>>>> f2af0d94
 
 cudnn.benchmark = True
 
