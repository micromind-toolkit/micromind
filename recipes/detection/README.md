## Object detection

This object detection recipe is heavily based and depends on YOLO v8, developed by [Ultralytics](https://github.com/ultralytics/ultralytics)
It supports training and inference, for now, tested on the COCO dataset.

To reproduce our results, you can follow these steps:

1. install PhiNets with `pip install git+https://github.com/fpaissan/micromind` or `pip install -e .` (in the root folder)
2. install the additional dependencies for this recipe with `pip install -r extra_requirements.txt`
3. launch the training script on the dataset you want

### COCO

```
python detection.py
```

For now, everything has to be changed inside the detection.py code. We are working on a more user-friendly interface.

### Dataset

Note the dataset has to be downloaded, so it is recommended to run it in a docker environment.

### Benchmark

Comparison between accuracy, number of parameters and mAP. ONNX test on CPU.
The size of the dot indicates the size of the model in MB.

<<<<<<< HEAD
=======
![YOLO vs microYOLO benchmark](./benchmark/plots/quantized-benchmark-2023-07-19_11-03-33.png)

>>>>>>> 4e969afb
In the table is a list of PhiNet's performance on some common image classification benchmarks.
The architecture was made of the backbone with PhiNet. Also, the detection head was modified to substitute the C2f layers with PhiNetConvBlock layers.

![YOLO vs microYOLO benchmark](./benchmark/plots/quantized-benchmark-2023-07-18_12-05-33.png)

| Dataset | Model arguments                                                                               | mAP50  | latency (ms) | size (MB) | layers  | parameters | GFLOPS  |
| ------- | --------------------------------------------------------------------------------------------- | ------ | ------------ | --------- | ------- | ---------- | ------- |
| COCO-80 | `PhiNet(alpha=0.67, beta=1, t_zero=4, num_layers=6)`                                          | 0.2561 | 114.75       | 2.7       | 178     | 573787     | 10.3    |
| COCO-80 | `PhiNet(alpha=0.33, beta=1, t_zero=4, num_layers=7, num_heads=3)`                             | 0.1904 | 30.51        | 2.1       | 189     | 528467     | 2.6     |
| COCO-80 | `PhiNet(alpha=0.67, beta=1, t_zero=4, num_layers=7 num_heads=3)`                              | 0.2330 | 43.25        | 3.5       | 189     | 891099     | 4.2     |
| COCO-80 | `PhiNet(alpha=1, beta=1, t_zero=4, num_layers=7, num_heads=3)`                                | 0.1904 | 30.51        | 3.5       | waiting | waiting    | waiting |
| COCO-80 | `PhiNet(alpha=0.67, beta=1, t_zero=4, num_layers=7, num_heads=1)`                             | 0.1688 | 32.49        | 1.6       | 152     | 403803     | 2.0     |
| COCO-80 | `PhiNet(alpha=0.67, beta=1, t_zero=4, num_layers=7, num_heads=3) + C2f in the detection head` | 0.1688 | 32.49        | 1.6       | waiting | waiting    | waiting |

### Yolo Original

Here instead the detection head was kept in the original way.

![microYOLO different architectures benchmark](./benchmark/plots/yolov8.png)

| Dataset | Model arguments                                                   | mAP50  | latency (ms) | size (MB) |
| ------- | ----------------------------------------------------------------- | ------ | ------------ | --------- |
| COCO-80 | `PhiNet(alpha=0.67, beta=1, t_zero=4, num_layers=6)`              | 0.2561 | 114.75       | 2.7       |
| COCO-80 | `PhiNet(alpha=0.33, beta=1, t_zero=4, num_layers=7, num_heads=3)` | 0.1904 | 30.51        | 2.1       |


### Cite PhiNets
```
@article{10.1145/3510832,
	author = {Paissan, Francesco and Ancilotto, Alberto and Farella, Elisabetta},
	title = {PhiNets: A Scalable Backbone for Low-Power AI at the Edge},
	year = {2022},
	publisher = {Association for Computing Machinery},
	address = {New York, NY, USA},
	url = {https://doi.org/10.1145/3510832},
	doi = {10.1145/3510832},
	journal = {ACM Trans. Embed. Comput. Syst.},
}
```<|MERGE_RESOLUTION|>--- conflicted
+++ resolved
@@ -26,11 +26,8 @@
 Comparison between accuracy, number of parameters and mAP. ONNX test on CPU.
 The size of the dot indicates the size of the model in MB.
 
-<<<<<<< HEAD
-=======
 ![YOLO vs microYOLO benchmark](./benchmark/plots/quantized-benchmark-2023-07-19_11-03-33.png)
 
->>>>>>> 4e969afb
 In the table is a list of PhiNet's performance on some common image classification benchmarks.
 The architecture was made of the backbone with PhiNet. Also, the detection head was modified to substitute the C2f layers with PhiNetConvBlock layers.
 
